"""
Author: Wenyu Ouyang
Date: 2021-12-31 11:08:29
LastEditTime: 2024-04-02 16:15:34
LastEditors: Wenyu Ouyang
Description: HydroDL model class
FilePath: \torchhydro\torchhydro\trainers\deep_hydro.py
Copyright (c) 2021-2022 Wenyu Ouyang. All rights reserved.
"""

from abc import ABC, abstractmethod
from collections import defaultdict
import copy
from functools import reduce
import os
from typing import Dict, Tuple
from hydroutils.hydro_stat import stat_error
import numpy as np
import torch
from torch import nn
from torch.utils.data import DataLoader
from tqdm import tqdm
from torchhydro.explainers.shap import (
    deep_explain_model_heatmap,
    deep_explain_model_summary_plot,
    shap_summary_plot,
)
from torchhydro.configs.config import update_nested_dict
from torchhydro.datasets.sampler import (
    KuaiSampler,
    fl_sample_basin,
    fl_sample_region,
    HydroSampler,
)
from torchhydro.datasets.data_dict import datasets_dict
from torchhydro.models.model_dict_function import (
    pytorch_criterion_dict,
    pytorch_model_dict,
    pytorch_model_wrapper_dict,
    pytorch_opt_dict,
)
from torchhydro.models.model_utils import get_the_device
from torchhydro.trainers.train_utils import (
    EarlyStopper,
    average_weights,
    denormalize4eval,
    evaluate_validation,
    compute_validation,
    model_infer,
    torch_single_train,
    cellstates_when_inference,
)
from torchhydro.trainers.train_logger import TrainLogger
from torch.utils.tensorboard import SummaryWriter
from torch.optim.lr_scheduler import *


class DeepHydroInterface(ABC):
    """
    An abstract class used to handle different configurations
    of hydrological deep learning models + hyperparams for training, test, and predict functions.
    This class assumes that data is already split into test train and validation at this point.
    """

    def __init__(self, cfgs: Dict):
        """
        Parameters
        ----------
        cfgs
            configs for initializing DeepHydro
        """

        self._cfgs = cfgs

    @property
    def cfgs(self):
        """all configs"""
        return self._cfgs

    @property
    def weight_path(self):
        """weight path"""
        return self._cfgs["model_cfgs"]["weight_path"]

    @weight_path.setter
    def weight_path(self, weight_path):
        self._cfgs["model_cfgs"]["weight_path"] = weight_path

    @abstractmethod
    def load_model(self) -> object:
        """Get a Hydro DL model"""
        raise NotImplementedError

    @abstractmethod
    def make_dataset(self, is_tra_val_te: str) -> object:
        """
        Initializes a pytorch dataset.

        Parameters
        ----------
        is_tra_val_te
            train or valid or test

        Returns
        -------
        object
            a dataset class loading data from data source
        """
        raise NotImplementedError

    @abstractmethod
    def model_train(self):
        """
        Train the model
        """
        raise NotImplementedError

    @abstractmethod
    def model_evaluate(self):
        """
        Evaluate the model
        """
        raise NotImplementedError


class DeepHydro(DeepHydroInterface):
    """
    The Base Trainer class for Hydrological Deep Learning models
    """

    def __init__(
        self,
        cfgs: Dict,
        pre_model=None,
    ):
        """
        Parameters
        ----------
        cfgs
            configs for the model
        pre_model
            a pre-trained model, if it is not None,
            we will use its weights to initialize this model
            by default None
        """
        super().__init__(cfgs)
        self.device_num = cfgs["training_cfgs"]["device"]
        self.device = get_the_device(self.device_num)
        self.pre_model = pre_model
<<<<<<< HEAD
        super().__init__(cfgs)
        if (
            cfgs["data_cfgs"]["dataset"] == "GPM_GFS_Dataset"
            and cfgs["model_cfgs"]["continue_train"] == False
        ):
            self.testdataset = self.make_dataset("test")
        else:
            self.model = self.load_model()
            self.traindataset = self.make_dataset("train")
            if cfgs["data_cfgs"]["t_range_valid"] is not None:
                self.validdataset = self.make_dataset("valid")
            self.testdataset = self.make_dataset("test")
=======
        self.model = self.load_model()
        self.traindataset = self.make_dataset("train")
        if cfgs["data_cfgs"]["t_range_valid"] is not None:
            self.validdataset = self.make_dataset("valid")
        self.testdataset = self.make_dataset("test")
>>>>>>> 4b7fb129
        print(f"Torch is using {str(self.device)}")

    def load_model(self):
        """
        Load a time series forecast model in pytorch_model_dict in model_dict_function.py

        Returns
        -------
        object
            model in pytorch_model_dict in model_dict_function.py
        """
        model_cfgs = self.cfgs["model_cfgs"]
        model_name = model_cfgs["model_name"]
        if model_name not in pytorch_model_dict:
            raise NotImplementedError(
                f"Error the model {model_name} was not found in the model dict. Please add it."
            )
        if self.pre_model is not None:
            model = self._load_pretrain_model()
        elif self.weight_path is not None:
            # load model from pth file (saved weights and biases)
            model = self._load_model_from_pth()
        else:
            model = pytorch_model_dict[model_name](**model_cfgs["model_hyperparam"])
            # model_data = torch.load(weight_path)
            # model.load_state_dict(model_data)
        if torch.cuda.device_count() > 1 and len(self.device_num) > 1:
            print("Let's use", torch.cuda.device_count(), "GPUs!")
            which_first_tensor = self.cfgs["training_cfgs"]["which_first_tensor"]
            sequece_first = which_first_tensor == "sequence"
            parallel_dim = 1 if sequece_first else 0
            model = nn.DataParallel(model, device_ids=self.device_num, dim=parallel_dim)
        model.to(self.device)
        return model

    def _load_pretrain_model(self):
        """load a pretrained model as the initial model"""
        return self.pre_model

    def _load_model_from_pth(self):
        weight_path = self.weight_path
        model_cfgs = self.cfgs["model_cfgs"]
        model_name = model_cfgs["model_name"]
        model = pytorch_model_dict[model_name](**model_cfgs["model_hyperparam"])
        checkpoint = torch.load(weight_path, map_location=self.device)
        model.load_state_dict(checkpoint)
        print("Weights sucessfully loaded")
        return model

    def make_dataset(self, is_tra_val_te: str):
        """
        Initializes a pytorch dataset.

        Parameters
        ----------
        is_tra_val_te
            train or valid or test

        Returns
        -------
        object
            an object initializing from class in datasets_dict in data_dict.py
        """
        data_cfgs = self.cfgs["data_cfgs"]
        dataset_name = data_cfgs["dataset"]

        if dataset_name in list(datasets_dict.keys()):
            dataset = datasets_dict[dataset_name](data_cfgs, is_tra_val_te)
        else:
            raise NotImplementedError(
                f"Error the dataset {str(dataset_name)} was not found in the dataset dict. Please add it."
            )
        return dataset

    def model_train(self) -> None:
        """train a hydrological DL model"""
        # A dictionary of the necessary parameters for training
        training_cfgs = self.cfgs["training_cfgs"]
        # The file path to load model weights from; defaults to "model_save"
        model_filepath = self.cfgs["data_cfgs"]["test_path"]
        data_cfgs = self.cfgs["data_cfgs"]
        es = None
        if training_cfgs["early_stopping"]:
            es = EarlyStopper(training_cfgs["patience"])
        criterion = self._get_loss_func(training_cfgs)
        opt = self._get_optimizer(training_cfgs)
        lr_scheduler = training_cfgs["lr_scheduler"]
        max_epochs = training_cfgs["epochs"]
        start_epoch = training_cfgs["start_epoch"]
        # use PyTorch's DataLoader to load the data into batches in each epoch
        data_loader, validation_data_loader = self._get_dataloader(
            training_cfgs, data_cfgs
        )
        logger = TrainLogger(model_filepath, self.cfgs, opt)
<<<<<<< HEAD

        # scheduler = ReduceLROnPlateau(
        #     opt,
        #     mode="min" if training_cfgs["lr_val_loss"] else "max",
        #     factor=training_cfgs["lr_factor"],
        #     patience=training_cfgs["lr_patience"],
        # )
=======
>>>>>>> 4b7fb129
        scheduler = ExponentialLR(opt, gamma=training_cfgs["lr_factor"])
        if training_cfgs["weight_decay"] is not None:
            for param_group in opt.param_groups:
                param_group["weight_decay"] = training_cfgs["weight_decay"]
        for epoch in range(start_epoch, max_epochs + 1):
            if lr_scheduler is not None and epoch in lr_scheduler.keys():
                for param_group in opt.param_groups:
                    param_group["lr"] = lr_scheduler[epoch]
            with logger.log_epoch_train(epoch) as train_logs:
                total_loss, n_iter_ep = torch_single_train(
                    self.model,
                    opt,
                    criterion,
                    data_loader,
                    device=self.device,
                    which_first_tensor=training_cfgs["which_first_tensor"],
                )
                train_logs["train_loss"] = total_loss
                train_logs["model"] = self.model

            valid_loss = None
            valid_metrics = None
            if data_cfgs["t_range_valid"] is not None:
                with logger.log_epoch_valid(epoch) as valid_logs:
                    valid_obss_np, valid_preds_np, valid_loss = compute_validation(
                        self.model,
                        criterion,
                        validation_data_loader,
                        device=self.device,
                        which_first_tensor=training_cfgs["which_first_tensor"],
                    )
                    evaluation_metrics = self.cfgs["evaluation_cfgs"]["metrics"]
                    fill_nan = self.cfgs["evaluation_cfgs"]["fill_nan"]
                    target_col = self.cfgs["data_cfgs"]["target_cols"]
                    valid_metrics = evaluate_validation(
                        self,
                        validation_data_loader,
                        valid_preds_np,
                        valid_obss_np,
                        evaluation_metrics,
                        fill_nan,
                        target_col,
                    )
                    valid_logs["valid_loss"] = valid_loss
                    valid_logs["valid_metrics"] = valid_metrics

            lr_val_loss = training_cfgs["lr_val_loss"]
<<<<<<< HEAD
            # if lr_val_loss:
            #     scheduler.step(valid_loss.item())
            # else:
            #     scheduler.step(list(valid_metrics.items())[0][1][0])
=======
>>>>>>> 4b7fb129
            scheduler.step()
            logger.save_session_param(
                epoch, total_loss, n_iter_ep, valid_loss, valid_metrics
            )
            logger.save_model_and_params(self.model, epoch, self.cfgs)
            if es and not es.check_loss(
                self.model,
                valid_loss if lr_val_loss else list(valid_metrics.items())[0][1][0],
                self.cfgs["data_cfgs"]["test_path"],
                lr_val_loss,
            ):
                print("Stopping model now")
                break

        logger.tb.close()

        # return the trained model weights and bias and the epoch loss
        return self.model.state_dict(), sum(logger.epoch_loss) / len(logger.epoch_loss)

    def model_evaluate(self) -> Tuple[Dict, np.array, np.array]:
        """
        A function to evaluate a model, called at end of training.

        Returns
        -------
        tuple[dict, np.array, np.array]
            eval_log, denormalized predictions and observations
        """
        # types of observations
        target_col = self.cfgs["data_cfgs"]["target_cols"]
        evaluation_metrics = self.cfgs["evaluation_cfgs"]["metrics"]
        # fill_nan: "no" means ignoring the NaN value;
        #           "sum" means calculate the sum of the following values in the NaN locations.
        #           For example, observations are [1, nan, nan, 2], and predictions are [0.3, 0.3, 0.3, 1.5].
        #           Then, "no" means [1, 2] v.s. [0.3, 1.5] while "sum" means [1, 2] v.s. [0.3 + 0.3 + 0.3, 1.5].
        #           If it is a str, then all target vars use same fill_nan method;
        #           elif it is a list, each for a var
        fill_nan = self.cfgs["evaluation_cfgs"]["fill_nan"]
        # save result here
        eval_log = {}

        # test the trained model
        test_epoch = self.cfgs["evaluation_cfgs"]["test_epoch"]
        train_epoch = self.cfgs["training_cfgs"]["epochs"]

        if test_epoch != train_epoch:
            # Generally we use same epoch for train and test, but sometimes not
            # TODO: better refactor this part, because sometimes we save multi models for multi hyperparameters
            model_filepath = self.cfgs["data_cfgs"]["test_path"]
            self.weight_path = os.path.join(
                model_filepath, f"model_Ep{str(test_epoch)}.pth"
            )
            self.model = self.load_model()
        if self.cfgs["data_cfgs"]["dataset"] in ["GPM_GFS_Dataset", "MEAN_Dataset"]:
            if self.cfgs["model_cfgs"]["continue_train"]:
                model_filepath = self.cfgs["data_cfgs"]["test_path"]
                self.weight_path = os.path.join(model_filepath, "best_model.pth")
            else:
                self.weight_path = self.cfgs["model_cfgs"]["weight_path"]
            self.model = self.load_model()
        preds_xr, obss_xr, test_data = self.inference()
        #  Then evaluate the model metrics
        if type(fill_nan) is list and len(fill_nan) != len(target_col):
            raise ValueError("length of fill_nan must be equal to target_col's")
        for i in range(len(target_col)):
            obs_xr = obss_xr[list(obss_xr.data_vars.keys())[i]]
            pred_xr = preds_xr[list(preds_xr.data_vars.keys())[i]]
            if self.cfgs["data_cfgs"]["scaler"] == "GPM_GFS_Scaler":
                obs_xr = obs_xr.T
                pred_xr = pred_xr.T
            if type(fill_nan) is str:
                inds = stat_error(
                    obs_xr.to_numpy(),
                    pred_xr.to_numpy(),
                    fill_nan,
                )
            else:
                inds = stat_error(
                    obs_xr.to_numpy(),
                    pred_xr.to_numpy(),
                    fill_nan[i],
                )
            for evaluation_metric in evaluation_metrics:
                eval_log[f"{evaluation_metric} of {target_col[i]}"] = inds[
                    evaluation_metric
                ]

        # Finally, try to explain model behaviour using shap
        is_shap = self.cfgs["evaluation_cfgs"]["explainer"] == "shap"
        if is_shap:
            shap_summary_plot(self.model, self.traindataset, test_data)
            # deep_explain_model_summary_plot(self.model, test_data)
            # deep_explain_model_heatmap(self.model, test_data)

        return eval_log, preds_xr, obss_xr

    def inference(self) -> Tuple[torch.Tensor, torch.Tensor]:
        """infer using trained model and unnormalized results"""
        data_cfgs = self.cfgs["data_cfgs"]
        training_cfgs = self.cfgs["training_cfgs"]
        device = get_the_device(self.cfgs["training_cfgs"]["device"])

        if data_cfgs["sampler"] == "HydroSampler":
            ngrid = self.testdataset.y.basin.size
            test_num_samples = self.testdataset.num_samples
            test_dataloader = DataLoader(
                self.testdataset,
                batch_size=int(test_num_samples / ngrid),
                shuffle=False,
                drop_last=False,
                timeout=0,
            )
        else:
            test_dataloader = DataLoader(
                self.testdataset,
                batch_size=training_cfgs["batch_size"],
                shuffle=False,
                sampler=None,
                batch_sampler=None,
                drop_last=False,
                timeout=0,
                worker_init_fn=None,
            )
        seq_first = training_cfgs["which_first_tensor"] == "sequence"
        self.model.eval()
        # here the batch is just an index of lookup table, so any batch size could be chosen
        test_preds = []
        obss = []
        with torch.no_grad():
            for xs, ys in test_dataloader:
                # here the a batch doesn't mean a basin; it is only an index in lookup table
                # for NtoN mode, only basin is index in lookup table, so the batch is same as basin
                # for Nto1 mode, batch is only an index
                ys, output = model_infer(seq_first, device, self.model, xs, ys)
                test_preds.append(output.cpu().numpy())
                obss.append(ys.cpu().numpy())
            pred = reduce(lambda x, y: np.vstack((x, y)), test_preds)
            obs = reduce(lambda x, y: np.vstack((x, y)), obss)
        if pred.ndim == 2:
            # TODO: check
            # the ndim is 2 meaning we use an Nto1 mode
            # as lookup table is (basin 1's all time length, basin 2's all time length, ...)
            # params of reshape should be (basin size, time length)
            pred = pred.flatten().reshape(test_dataloader.test_data.y.shape[0], -1, 1)
            obs = obs.flatten().reshape(test_dataloader.test_data.y.shape[0], -1, 1)
        # TODO: not support return_cell_states yet
        return_cell_state = False
        if return_cell_state:
            return cellstates_when_inference(seq_first, data_cfgs, pred)
        pred_xr, obs_xr = denormalize4eval(test_dataloader, pred, obs)
        return pred_xr, obs_xr, self.testdataset

    def _get_optimizer(self, training_cfgs):
        params_in_opt = self.model.parameters()
        return pytorch_opt_dict[training_cfgs["optimizer"]](
            params_in_opt, **training_cfgs["optim_params"]
        )

    def _get_loss_func(self, training_cfgs):
        criterion_init_params = {}
        if "criterion_params" in training_cfgs:
            loss_param = training_cfgs["criterion_params"]
            if loss_param is not None:
                for key in loss_param.keys():
                    if key == "loss_funcs":
                        criterion_init_params[key] = pytorch_criterion_dict[
                            loss_param[key]
                        ]()
                    else:
                        criterion_init_params[key] = loss_param[key]
        return pytorch_criterion_dict[training_cfgs["criterion"]](
            **criterion_init_params
        )

    def _get_dataloader(self, training_cfgs, data_cfgs):
        worker_num = 0
        pin_memory = False
        if "num_workers" in training_cfgs:
            worker_num = training_cfgs["num_workers"]
            print(f"using {str(worker_num)} workers")
        if "pin_memory" in training_cfgs:
            pin_memory = training_cfgs["pin_memory"]
            print(f"Pin memory set to {str(pin_memory)}")
        train_dataset = self.traindataset
        sampler = None
        if data_cfgs["sampler"] is not None:
            # now we only have one special sampler from Kuai Fang's Deep Learning papers
            batch_size = data_cfgs["batch_size"]
            rho = data_cfgs["forecast_history"]
            warmup_length = data_cfgs["warmup_length"]
            ngrid = train_dataset.y.basin.size
            nt = train_dataset.y.time.size
            if data_cfgs["sampler"] == "HydroSampler":
                sampler = HydroSampler(train_dataset)
            else:
                sampler = KuaiSampler(
                    train_dataset,
                    batch_size=batch_size,
                    warmup_length=warmup_length,
                    rho=rho,
                    ngrid=ngrid,
                    nt=nt,
                )
        data_loader = DataLoader(
            train_dataset,
            batch_size=training_cfgs["batch_size"],
            shuffle=(sampler is None),
            sampler=sampler,
            num_workers=worker_num,
            pin_memory=pin_memory,
            timeout=0,
        )
        if data_cfgs["t_range_valid"] is not None:
            valid_dataset = self.validdataset

            if data_cfgs["sampler"] == "HydroSampler":
                eval_num_samples = valid_dataset.num_samples
                validation_data_loader = DataLoader(
                    valid_dataset,
                    batch_size=int(eval_num_samples / ngrid),
                    shuffle=False,
                    num_workers=worker_num,
                    pin_memory=pin_memory,
                    timeout=0,
                )
            else:
                validation_data_loader = DataLoader(
                    valid_dataset,
                    batch_size=training_cfgs["batch_size"],
                    shuffle=False,
                    num_workers=worker_num,
                    pin_memory=pin_memory,
                    timeout=0,
                )
            return data_loader, validation_data_loader

        return data_loader, None


class FedLearnHydro(DeepHydro):
    """Federated Learning Hydrological DL model"""

    def __init__(self, cfgs: Dict):
        super().__init__(cfgs)
        # a user group which is a dict where the keys are the user index
        # and the values are the corresponding data for each of those users
        train_dataset = self.traindataset
        fl_hyperparam = self.cfgs["model_cfgs"]["fl_hyperparam"]
        # sample training data amongst users
        if fl_hyperparam["fl_sample"] == "basin":
            # Sample a basin for a user
            user_groups = fl_sample_basin(train_dataset)
        elif fl_hyperparam["fl_sample"] == "region":
            # Sample a region for a user
            user_groups = fl_sample_region(train_dataset)
        else:
            raise NotImplementedError()
        self.user_groups = user_groups

    @property
    def num_users(self):
        """number of users in federated learning"""
        return len(self.user_groups)

    def model_train(self) -> None:
        # BUILD MODEL
        global_model = self.model

        # copy weights
        global_weights = global_model.state_dict()

        # Training
        train_loss, train_accuracy = [], []
        print_every = 2

        training_cfgs = self.cfgs["training_cfgs"]
        model_cfgs = self.cfgs["model_cfgs"]
        max_epochs = training_cfgs["epochs"]
        start_epoch = training_cfgs["start_epoch"]
        fl_hyperparam = model_cfgs["fl_hyperparam"]
        # total rounds in a FL system is max_epochs
        for epoch in tqdm(range(start_epoch, max_epochs + 1)):
            local_weights, local_losses = [], []
            print(f"\n | Global Training Round : {epoch} |\n")

            global_model.train()
            m = max(int(fl_hyperparam["fl_frac"] * self.num_users), 1)
            # randomly select m users, they will be the clients in this round
            idxs_users = np.random.choice(range(self.num_users), m, replace=False)

            for idx in idxs_users:
                # each user will be used to train the model locally
                # user_gourps[idx] means the idx of dataset for a user
                user_cfgs = self._get_a_user_cfgs(idx)
                local_model = DeepHydro(
                    user_cfgs,
                    pre_model=copy.deepcopy(global_model),
                )
                w, loss = local_model.model_train()
                local_weights.append(copy.deepcopy(w))
                local_losses.append(copy.deepcopy(loss))

            # update global weights
            global_weights = average_weights(local_weights)

            # update global weights
            global_model.load_state_dict(global_weights)

            loss_avg = sum(local_losses) / len(local_losses)
            train_loss.append(loss_avg)

            # Calculate avg training accuracy over all users at every epoch
            list_acc = []
            global_model.eval()
            for c in range(self.num_users):
                one_user_cfg = self._get_a_user_cfgs(c)
                local_model = DeepHydro(
                    one_user_cfg,
                    pre_model=global_model,
                )
                acc, _, _ = local_model.model_evaluate()
                list_acc.append(acc)
            values = [list(d.values())[0][0] for d in list_acc]
            filtered_values = [v for v in values if not np.isnan(v)]
            train_accuracy.append(sum(filtered_values) / len(filtered_values))

            # print global training loss after every 'i' rounds
            if (epoch + 1) % print_every == 0:
                print(f" \nAvg Training Stats after {epoch+1} global rounds:")
                print(f"Training Loss : {np.mean(np.array(train_loss))}")
                print("Train Accuracy: {:.2f}% \n".format(100 * train_accuracy[-1]))

    def _get_a_user_cfgs(self, idx):
        """To get a user's configs for local training"""
        user = self.user_groups[idx]

        # update data_cfgs
        # Use defaultdict to collect dates for each basin
        basin_dates = defaultdict(list)

        for _, (basin, time) in user.items():
            basin_dates[basin].append(time)

        # Initialize a list to store distinct basins
        basins = []

        # for each basin, we can find its date range
        date_ranges = {}
        for basin, times in basin_dates.items():
            basins.append(basin)
            date_ranges[basin] = (np.min(times), np.max(times))
        # get the longest date range
        longest_date_range = max(date_ranges.values(), key=lambda x: x[1] - x[0])
        # transform the date range of numpy data into string
        longest_date_range = [
            np.datetime_as_string(dt, unit="D") for dt in longest_date_range
        ]
        user_cfgs = copy.deepcopy(self.cfgs)
        # update data_cfgs
        update_nested_dict(
            user_cfgs, ["data_cfgs", "t_range_train"], longest_date_range
        )
        # for local training in FL, we don't need a validation set
        update_nested_dict(user_cfgs, ["data_cfgs", "t_range_valid"], None)
        # for local training in FL, we don't need a test set, but we should set one to avoid error
        update_nested_dict(user_cfgs, ["data_cfgs", "t_range_test"], longest_date_range)
        update_nested_dict(user_cfgs, ["data_cfgs", "object_ids"], basins)

        # update training_cfgs
        # we also need to update some training params for local training from FL settings
        update_nested_dict(
            user_cfgs,
            ["training_cfgs", "epochs"],
            user_cfgs["model_cfgs"]["fl_hyperparam"]["fl_local_ep"],
        )
        update_nested_dict(
            user_cfgs,
            ["evaluation_cfgs", "test_epoch"],
            user_cfgs["model_cfgs"]["fl_hyperparam"]["fl_local_ep"],
        )
        # don't need to save model weights for local training
        update_nested_dict(
            user_cfgs,
            ["training_cfgs", "save_epoch"],
            None,
        )
        # there are two settings for batch size in configs, we need to update both of them
        update_nested_dict(
            user_cfgs,
            ["training_cfgs", "batch_size"],
            user_cfgs["model_cfgs"]["fl_hyperparam"]["fl_local_bs"],
        )
        update_nested_dict(
            user_cfgs,
            ["data_cfgs", "batch_size"],
            user_cfgs["model_cfgs"]["fl_hyperparam"]["fl_local_bs"],
        )

        # update model_cfgs finally
        # For local model, its model_type is Normal
        update_nested_dict(user_cfgs, ["model_cfgs", "model_type"], "Normal")
        update_nested_dict(
            user_cfgs,
            ["model_cfgs", "fl_hyperparam"],
            None,
        )
        return user_cfgs


class TransLearnHydro(DeepHydro):
    def __init__(self, cfgs: Dict, pre_model=None):
        super().__init__(cfgs, pre_model)

    def load_model(self):
        """Load model for transfer learning"""
        model_cfgs = self.cfgs["model_cfgs"]
        if self.weight_path is None and self.pre_model is None:
            raise NotImplementedError(
                "For transfer learning, we need a pre-trained model"
            )
        model = super().load_model()
        if (
            "weight_path_add" in model_cfgs
            and "freeze_params" in model_cfgs["weight_path_add"]
        ):
            freeze_params = model_cfgs["weight_path_add"]["freeze_params"]
            for param in freeze_params:
                exec(f"model.{param}.requires_grad = False")
        if ("model_wrapper" in list(model_cfgs.keys())) and (
            model_cfgs["model_wrapper"] is not None
        ):
            wrapper_name = model_cfgs["model_wrapper"]
            wrapper_params = model_cfgs["model_wrapper_param"]
            model = pytorch_model_wrapper_dict[wrapper_name](model, **wrapper_params)
        return model

    def _load_model_from_pth(self):
        weight_path = self.weight_path
        model_cfgs = self.cfgs["model_cfgs"]
        model_name = model_cfgs["model_name"]
        model = pytorch_model_dict[model_name](**model_cfgs["model_hyperparam"])
        checkpoint = torch.load(weight_path, map_location=self.device)
        if "weight_path_add" in model_cfgs:
            if "excluded_layers" in model_cfgs["weight_path_add"]:
                # delete some layers from source model if we don't need them
                excluded_layers = model_cfgs["weight_path_add"]["excluded_layers"]
                for layer in excluded_layers:
                    del checkpoint[layer]
                print("sucessfully deleted layers")
            else:
                print("directly loading identically-named layers of source model")
        model.load_state_dict(checkpoint, strict=False)
        print("Weights sucessfully loaded")
        return model


class MultiTaskHydro(DeepHydro):
    def __init__(self, cfgs: Dict, pre_model=None):
        super().__init__(cfgs, pre_model)

    def model_train(self) -> None:
        training_cfgs = self.cfgs["training_cfgs"]
        model_cfgs = self.cfgs["model_cfgs"]

        if "criterion_params" in training_cfgs:
            loss_param = training_cfgs["criterion_params"]
            if loss_param is not None:
                criterion_init_params = {
                    key: (
                        pytorch_criterion_dict[loss_param[key]]()
                        if key == "loss_funcs"
                        else loss_param[key]
                    )
                    for key in loss_param.keys()
                }
        if training_cfgs["criterion"] == "MultiOutWaterBalanceLoss":
            # TODO: hard code for streamflow and ET
            stat_dict = self.training.target_scaler.stat_dict
            stat_dict_keys = list(stat_dict.keys())
            q_name = np.intersect1d(
                [
                    "usgsFlow",
                    "streamflow",
                    "Q",
                    "qobs",
                ],
                stat_dict_keys,
            )[0]
            et_name = np.intersect1d(
                [
                    "ET",
                    "LE",
                    "GPP",
                    "Ec",
                    "Es",
                    "Ei",
                    "ET_water",
                    # sum pf ET components in PML V2
                    "ET_sum",
                ],
                stat_dict_keys,
            )[0]
            q_mean = self.training.target_scaler.stat_dict[q_name][2]
            q_std = self.training.target_scaler.stat_dict[q_name][3]
            et_mean = self.training.target_scaler.stat_dict[et_name][2]
            et_std = self.training.target_scaler.stat_dict[et_name][3]
            means = [q_mean, et_mean]
            stds = [q_std, et_std]
            criterion_init_params["means"] = means
            criterion_init_params["stds"] = stds
        criterion = pytorch_criterion_dict[training_cfgs["criterion"]](
            **criterion_init_params
        )
        params_in_opt = self.model.parameters()
        if training_cfgs["criterion"] == "UncertaintyWeights":
            # log_var = torch.zeros((1,), requires_grad=True)
            log_vars = [
                torch.zeros((1,), requires_grad=True, device=self.device)
                for _ in range(training_cfgs["multi_targets"])
            ]
            params_in_opt = list(self.model.parameters()) + log_vars
        opt = pytorch_opt_dict[training_cfgs["optimizer"]](
            params_in_opt, **training_cfgs["optim_params"]
        )


model_type_dict = {
    "Normal": DeepHydro,
    "FedLearn": FedLearnHydro,
    "TransLearn": TransLearnHydro,
    "MTL": MultiTaskHydro,
}<|MERGE_RESOLUTION|>--- conflicted
+++ resolved
@@ -147,26 +147,11 @@
         self.device_num = cfgs["training_cfgs"]["device"]
         self.device = get_the_device(self.device_num)
         self.pre_model = pre_model
-<<<<<<< HEAD
-        super().__init__(cfgs)
-        if (
-            cfgs["data_cfgs"]["dataset"] == "GPM_GFS_Dataset"
-            and cfgs["model_cfgs"]["continue_train"] == False
-        ):
-            self.testdataset = self.make_dataset("test")
-        else:
-            self.model = self.load_model()
-            self.traindataset = self.make_dataset("train")
-            if cfgs["data_cfgs"]["t_range_valid"] is not None:
-                self.validdataset = self.make_dataset("valid")
-            self.testdataset = self.make_dataset("test")
-=======
         self.model = self.load_model()
         self.traindataset = self.make_dataset("train")
         if cfgs["data_cfgs"]["t_range_valid"] is not None:
             self.validdataset = self.make_dataset("valid")
         self.testdataset = self.make_dataset("test")
->>>>>>> 4b7fb129
         print(f"Torch is using {str(self.device)}")
 
     def load_model(self):
@@ -261,16 +246,6 @@
             training_cfgs, data_cfgs
         )
         logger = TrainLogger(model_filepath, self.cfgs, opt)
-<<<<<<< HEAD
-
-        # scheduler = ReduceLROnPlateau(
-        #     opt,
-        #     mode="min" if training_cfgs["lr_val_loss"] else "max",
-        #     factor=training_cfgs["lr_factor"],
-        #     patience=training_cfgs["lr_patience"],
-        # )
-=======
->>>>>>> 4b7fb129
         scheduler = ExponentialLR(opt, gamma=training_cfgs["lr_factor"])
         if training_cfgs["weight_decay"] is not None:
             for param_group in opt.param_groups:
@@ -318,13 +293,6 @@
                     valid_logs["valid_metrics"] = valid_metrics
 
             lr_val_loss = training_cfgs["lr_val_loss"]
-<<<<<<< HEAD
-            # if lr_val_loss:
-            #     scheduler.step(valid_loss.item())
-            # else:
-            #     scheduler.step(list(valid_metrics.items())[0][1][0])
-=======
->>>>>>> 4b7fb129
             scheduler.step()
             logger.save_session_param(
                 epoch, total_loss, n_iter_ep, valid_loss, valid_metrics
