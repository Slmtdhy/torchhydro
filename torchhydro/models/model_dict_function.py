--- conflicted
+++ resolved
@@ -58,14 +58,11 @@
     "SimpleLSTMForecast": SimpleLSTMForecast,
     "SPPLSTM2": SPP_LSTM_Model_2,
     "Seq2Seq": GeneralSeq2Seq,
-<<<<<<< HEAD
     "CNNLSTM": CNN_LSTM_Model,
     "CoupledLSTM": CoupledLSTMModel,
-=======
     "DataEnhanced": DataEnhancedModel,
     "DataFusion": DataFusionModel,
     "Transformer": Transformer,
->>>>>>> 056d683e
 }
 
 pytorch_criterion_dict = {
