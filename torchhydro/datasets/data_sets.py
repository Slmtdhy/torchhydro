--- conflicted
+++ resolved
@@ -230,8 +230,8 @@
             return torch.from_numpy(xc).float(), torch.from_numpy(y).float()
         basin, idx = self.lookup_table[item]
         warmup_length = self.warmup_length
-        x = self.x[basin, idx - warmup_length : idx + self.rho + self.horizon, :]
-        y = self.y[basin, idx : idx + self.rho + self.horizon, :]
+        x = self.x[basin, idx - warmup_length: idx + self.rho + self.horizon, :]
+        y = self.y[basin, idx: idx + self.rho + self.horizon, :]
         if self.c is None or self.c.shape[-1] == 0:
             return torch.from_numpy(x).float(), torch.from_numpy(y).float()
         c = self.c[basin, :]
@@ -416,7 +416,7 @@
                 lookup.extend(
                     (basin, f)
                     for f in range(warmup_length, max_time_length - rho - horizon + 1)
-                    if not np.all(nan_array[f + rho : f + rho + horizon])
+                    if not np.all(nan_array[f + rho: f + rho + horizon])
                 )
         self.lookup_table = dict(enumerate(lookup))
         self.num_samples = len(self.lookup_table)
@@ -486,7 +486,7 @@
             if self.target_as_input:
                 # y_morn and xc_norm are concatenated and used for DL model
                 y_norm = torch.from_numpy(
-                    self.y[basin, time - warmup : time + rho + horizon, :]
+                    self.y[basin, time - warmup: time + rho + horizon, :]
                 ).float()
                 # the order of xc_norm and y_norm matters, please be careful!
                 z_train = torch.cat((xc_norm, y_norm), -1)
@@ -495,8 +495,8 @@
                 z_train = torch.from_numpy(self.c[basin, :]).float()
             else:
                 z_train = xc_norm.float()
-            x_train = self.x_origin[basin, time - warmup : time + rho + horizon, :]
-            y_train = self.y_origin[basin, time : time + rho + horizon, :]
+            x_train = self.x_origin[basin, time - warmup: time + rho + horizon, :]
+            y_train = self.y_origin[basin, time: time + rho + horizon, :]
         else:
             x_norm = self.x[item, :, :]
             if self.target_as_input:
@@ -509,8 +509,8 @@
                 c_norm = self.c[item, :]
                 c_norm = (
                     np.repeat(c_norm, x_norm.shape[0], axis=0)
-                    .reshape(c_norm.shape[0], -1)
-                    .T
+                        .reshape(c_norm.shape[0], -1)
+                        .T
                 )
                 xc_norm = torch.from_numpy(
                     np.concatenate((x_norm, c_norm), axis=1)
@@ -530,9 +530,9 @@
             x_train = self.x_origin[item, :, :]
             y_train = self.y_origin[item, warmup:, :]
         return (
-            torch.from_numpy(x_train).float(),
-            z_train,
-        ), torch.from_numpy(y_train).float()
+                   torch.from_numpy(x_train).float(),
+                   z_train,
+               ), torch.from_numpy(y_train).float()
 
     def __len__(self):
         return self.num_samples if self.train_mode else len(self.t_s_dict["sites_id"])
@@ -705,8 +705,8 @@
         horizon = self.horizon
         prec = self.data_cfgs["prec_window"]
 
-        p = self.x[basin, idx + 1 : idx + rho + horizon + 1, 0].reshape(-1, 1)
-        s = self.x[basin, idx : idx + rho, 1:]
+        p = self.x[basin, idx + 1: idx + rho + horizon + 1, 0].reshape(-1, 1)
+        s = self.x[basin, idx: idx + rho, 1:]
         x = np.concatenate((p[:rho], s), axis=1)
 
         c = self.c[basin, :]
@@ -714,18 +714,18 @@
         x = np.concatenate((x, c[:rho]), axis=1)
 
         x_h = np.concatenate((p[rho:], c[rho:]), axis=1)
-        y = self.y[basin, idx + rho - prec + 1 : idx + rho + horizon + 1, :]
+        y = self.y[basin, idx + rho - prec + 1: idx + rho + horizon + 1, :]
 
         if self.is_tra_val_te == "train":
             return [
-                torch.from_numpy(x).float(),
-                torch.from_numpy(x_h).float(),
-                torch.from_numpy(y).float(),
-            ], torch.from_numpy(y).float()
+                       torch.from_numpy(x).float(),
+                       torch.from_numpy(x_h).float(),
+                       torch.from_numpy(y).float(),
+                   ], torch.from_numpy(y).float()
         return [
-            torch.from_numpy(x).float(),
-            torch.from_numpy(x_h).float(),
-        ], torch.from_numpy(y).float()
+                   torch.from_numpy(x).float(),
+                   torch.from_numpy(x_h).float(),
+               ], torch.from_numpy(y).float()
 
 
 class TransformerDataset(Seq2SeqDataset):
@@ -737,49 +737,21 @@
         rho = self.rho
         horizon = self.horizon
 
-        p = self.x[basin, idx + 1 : idx + rho + horizon + 1, 0]
-        s = self.x[basin, idx : idx + rho, 1]
+        p = self.x[basin, idx + 1: idx + rho + horizon + 1, 0]
+        s = self.x[basin, idx: idx + rho, 1]
         x = np.stack((p[:rho], s), axis=1)
-
         c = self.c[basin, :]
         c = np.tile(c, (rho + horizon, 1))
         x = np.concatenate((x, c[:rho]), axis=1)
 
         x_h = np.concatenate((p[rho:].reshape(-1, 1), c[rho:]), axis=1)
-        y = self.y[basin, idx + rho + 1 : idx + rho + horizon + 1, :]
+        y = self.y[basin, idx + rho + 1: idx + rho + horizon + 1, :]
 
         return [
-            torch.from_numpy(x).float(),
-<<<<<<< HEAD
-            torch.from_numpy(s).float(),
-            torch.from_numpy(start_token).float(),
-        ], torch.from_numpy(y).float()
-
-    def _prepare_forcing(self):
-        gage_id_lst = self.t_s_dict["sites_id"]
-        t_range = self.t_s_dict["t_final_range"]
-        var_lst = self.data_cfgs["relevant_cols"]
-        path = self.data_cfgs["source_cfgs"]["source_path"]["forcing"]
-
-        if var_lst is None:
-            return None
-
-        data = self.data_source.merge_nc_minio_datasets(path, gage_id_lst, var_lst)
-
-        var_subset_list = []
-        for start_date, end_date in t_range:
-            adjusted_start_date = (
-                datetime.strptime(start_date, "%Y-%m-%d")
-                - timedelta(hours=self.rho + self.data_cfgs["cnn_size"])
-            ).strftime("%Y-%m-%d")
-            adjusted_end_date = (
-                datetime.strptime(end_date, "%Y-%m-%d")
-                + timedelta(hours=self.forecast_length)
-            ).strftime("%Y-%m-%d")
-            subset = data.sel(time=slice(adjusted_start_date, adjusted_end_date))
-            var_subset_list.append(subset)
-
-        return xr.concat(var_subset_list, dim="time")
+                   torch.from_numpy(x).float(),
+                   torch.from_numpy(x_h).float(),
+               ], torch.from_numpy(y).float()
+
 
 class PrecipitationFusionDataset(BaseDataset):
     def __init__(self, data_cfgs: dict, is_tra_val_te: str):
@@ -834,7 +806,7 @@
         )
 
         self.x_origin, self.y_origin, self.c_origin = self._to_dataarray_with_unit(
-           data_forcing_ds, data_output_ds, data_attr_ds
+            data_forcing_ds, data_output_ds, data_attr_ds
         )
 
     def __getitem__(self, item: int):
@@ -893,10 +865,11 @@
                     time + np.timedelta64(seq_length - 1, "D"),
                 ),
             )
-            .to_numpy()
-            .T
+                .to_numpy()
+                .T
         )
         return torch.from_numpy(x).float(), torch.from_numpy(y).float()
+
 
 class MopexPrecipitationGagesAttrFusionDataset(BaseDataset):
     def __init__(self, data_cfgs: dict, is_tra_val_te: str):
@@ -951,7 +924,7 @@
         )
 
         self.x_origin, self.y_origin, self.c_origin = self._to_dataarray_with_unit(
-           data_forcing_ds, data_output_ds, data_attr_ds
+            data_forcing_ds, data_output_ds, data_attr_ds
         )
 
     def __getitem__(self, item: int):
@@ -1010,11 +983,7 @@
                     time + np.timedelta64(seq_length - 1, "D"),
                 ),
             )
-            .to_numpy()
-            .T
-        )
-        return torch.from_numpy(x).float(), torch.from_numpy(y).float()
-=======
-            torch.from_numpy(x_h).float(),
-        ], torch.from_numpy(y).float()
->>>>>>> 056d683e
+                .to_numpy()
+                .T
+        )
+        return torch.from_numpy(x).float(), torch.from_numpy(y).float()