--- conflicted
+++ resolved
@@ -24,7 +24,6 @@
 import pint_xarray  # noqa but it is used in the code
 from tqdm import tqdm
 
-<<<<<<< HEAD
 from hydrodataset import HydroDataset, Camels
 from hydroutils import (
     hydro_time,
@@ -34,12 +33,7 @@
 )
 
 from tqdm import tqdm
-=======
-from hydroutils import hydro_time
-from hydrodataset import Camels
 from hydrodatasource.reader.data_source import SelfMadeHydroDataset
-
->>>>>>> 056d683e
 
 from torchhydro import CACHE_DIR, SETTING
 
@@ -2264,7 +2258,8 @@
         self.mopex_data_path = mopex_data_path
         self.gages = Gages(gages_data_path)
         self.mopex = Mopex(mopex_data_path)
-        self.gages_sites = list(set(self.gages.read_site_info()["STAID"]).intersection(set(self.mopex.read_site_info())))
+        self.gages_sites = list(
+            set(self.gages.read_site_info()["STAID"]).intersection(set(self.mopex.read_site_info())))
 
     def get_name(self):
         return "GagesMopexPrepFusion"
@@ -2364,6 +2359,7 @@
 
     def read_mean_prcp(self, gage_id_lst) -> np.array:
         return self.gages.read_mean_prcp(gage_id_lst)
+
 
 class MopexPrepGagesAttrFusion(HydroDataset):
     def __init__(
@@ -2393,7 +2389,8 @@
         self.mopex_data_path = mopex_data_path
         self.gages = Gages(gages_data_path)
         self.mopex = Mopex(mopex_data_path)
-        self.gages_sites = list(set(self.gages.read_site_info()["STAID"]).intersection(set(self.mopex.read_site_info())))
+        self.gages_sites = list(
+            set(self.gages.read_site_info()["STAID"]).intersection(set(self.mopex.read_site_info())))
 
     def get_name(self):
         return "MopexPrepGagesAttrFusion"
@@ -2487,6 +2484,7 @@
     def read_mean_prcp(self, gage_id_lst) -> np.array:
         return self.gages.read_mean_prcp(gage_id_lst)
 
+
 data_sources_dict = {
     "camels_us": Camels,
     "selfmadehydrodataset": SelfMadeHydroDataset,
