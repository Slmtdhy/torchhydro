--- conflicted
+++ resolved
@@ -14,16 +14,12 @@
     DplDataset,
     FlexibleDataset,
     HydroMeanDataset,
-<<<<<<< HEAD
     HydroMultiSourceDataset,
     PrecipitationFusionDataset,
     MopexPrecipitationGagesAttrFusionDataset,
-=======
     Seq2SeqDataset,
     TransformerDataset,
->>>>>>> 056d683e
 )
-
 
 datasets_dict = {
     "StreamflowDataset": BaseDataset,
@@ -31,12 +27,9 @@
     "DplDataset": DplDataset,
     "MeanDataset": HydroMeanDataset,
     "FlexDataset": FlexibleDataset,
-<<<<<<< HEAD
     "MultiSourceDataset": HydroMultiSourceDataset,
     "PrecipitationFusionDataset": PrecipitationFusionDataset,
     "MopexPrecipitationGagesAttrFusionDataset": MopexPrecipitationGagesAttrFusionDataset,
-=======
     "Seq2SeqDataset": Seq2SeqDataset,
-    "TransformerDataset":TransformerDataset,
->>>>>>> 056d683e
+    "TransformerDataset": TransformerDataset,
 }