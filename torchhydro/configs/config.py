--- conflicted
+++ resolved
@@ -164,11 +164,7 @@
                     "streamflow",
                     Q_CAMELS_CC_NAME,
                     "qobs",
-<<<<<<< HEAD
-                    "qobs_mm_per_hour"
-=======
                     "qobs_mm_per_hour",
->>>>>>> 4b7fb129
                 ],
                 "gamma_norm_cols": [
                     PRCP_DAYMET_NAME,
