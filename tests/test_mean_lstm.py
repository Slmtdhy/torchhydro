--- conflicted
+++ resolved
@@ -1,11 +1,7 @@
 """
 Author: Xinzhuo Wu
 Date: 2023-07-25 16:47:19
-<<<<<<< HEAD
-LastEditTime: 2024-03-29 08:53:02
-=======
-LastEditTime: 2024-04-01 13:26:12
->>>>>>> 4b7fb129
+LastEditTime: 2024-04-06 09:25:09
 LastEditors: Wenyu Ouyang
 Description: Test a full training and evaluating process
 FilePath: \torchhydro\tests\test_mean_lstm.py
@@ -13,31 +9,12 @@
 """
 
 import pytest
-<<<<<<< HEAD
-import hydrodataset as hds
-import pandas as pd
-=======
->>>>>>> 4b7fb129
 from torchhydro.configs.config import cmd, default_config_file, update_cfg
 from torchhydro.trainers.trainer import train_and_evaluate, ensemble_train_and_evaluate
 
 
 @pytest.fixture()
 def config():
-<<<<<<< HEAD
-    project_name = "test_mean_lstm/exp6_03"
-    config_data = default_config_file()
-    args = cmd(
-        sub=project_name,
-        source_path=os.path.join(hds.ROOT_DIR),
-        rainfall_source_path="basins-origin/hour_data/1h/mean_data/mean_data_forcing",
-        streamflow_source_path="basins-origin/hour_data/1h/mean_data/mean_data_target",
-        attributes_path="basins-origin/attributes.nc",
-        ctx=[0],
-        model_name="SimpleLSTMForecast",
-        model_hyperparam={
-            "input_size": 2,
-=======
     project_name = "test_mean_lstm/ex1"
     config_data = default_config_file()
     args = cmd(
@@ -53,7 +30,6 @@
         model_name="SimpleLSTMForecast",
         model_hyperparam={
             "input_size": 16,
->>>>>>> 4b7fb129
             "output_size": 1,
             "hidden_size": 256,
             "forecast_length": 24,
@@ -66,26 +42,6 @@
         var_t=["gpm_tp", "gfs_tp"],
         var_c=[
             "area",  # 面积
-<<<<<<< HEAD
-            # "ele_mt_smn",  # 海拔(空间平均)
-            # "slp_dg_sav",  # 地形坡度 (空间平均)
-            # "sgr_dk_sav",  # 河流坡度 (平均)
-            # "for_pc_sse",  # 森林覆盖率
-            # "glc_cl_smj",  # 土地覆盖类型
-            # "run_mm_syr",  # 陆面径流 (流域径流的空间平均值)
-            # "inu_pc_slt",  # 淹没范围 (长期最大)
-            # "cmi_ix_syr",  # 气候湿度指数
-            # "aet_mm_syr",  # 实际蒸散发 (年平均)
-            # "snw_pc_syr",  # 雪盖范围 (年平均)
-            # "swc_pc_syr",  # 土壤水含量
-            # "gwt_cm_sav",  # 地下水位深度
-            # "cly_pc_sav",  # 土壤中的黏土、粉砂、砂粒含量
-            # "dor_pc_pva",  # 调节程度
-        ],
-        var_out=["streamflow"],
-        dataset="MEAN_Dataset",
-        sampler="WuSampler",
-=======
             "ele_mt_smn",  # 海拔(空间平均)
             "slp_dg_sav",  # 地形坡度 (空间平均)
             "sgr_dk_sav",  # 河流坡度 (平均)
@@ -104,24 +60,11 @@
         var_out=["streamflow"],
         dataset="MEAN_Dataset",
         sampler="HydroSampler",
->>>>>>> 4b7fb129
         scaler="DapengScaler",
         train_epoch=50,
         save_epoch=1,
         te=50,
         train_period=[
-<<<<<<< HEAD
-            {"start": "2017-07-01", "end": "2017-09-29"},
-            {"start": "2018-07-01", "end": "2018-09-29"},
-            {"start": "2020-07-01", "end": "2020-09-29"},
-            {"start": "2021-07-01", "end": "2021-09-29"},
-        ],
-        test_period=[
-            {"start": "2019-07-01", "end": "2019-09-29"},
-        ],
-        valid_period=[
-            {"start": "2019-07-01", "end": "2019-09-29"},
-=======
             ("2017-07-01", "2017-09-29"),
             ("2018-07-01", "2018-09-29"),
             ("2020-07-01", "2020-09-29"),
@@ -132,18 +75,12 @@
         ],
         valid_period=[
             ("2019-07-01", "2019-09-29"),
->>>>>>> 4b7fb129
         ],
         loss_func="RMSESum",
         opt="Adam",
         lr_scheduler={1: 1e-3},
         which_first_tensor="sequence",
         lr_factor=0.96,
-<<<<<<< HEAD
-        # lr_patience=0,
-        # weight_decay=1e-5,
-=======
->>>>>>> 4b7fb129
         lr_val_loss=True,
         early_stopping=True,
         patience=4,
@@ -152,10 +89,6 @@
             "kfold": 5,
             "batch_sizes": [256],
         },
-<<<<<<< HEAD
-        user="zxw",
-=======
->>>>>>> 4b7fb129
     )
     update_cfg(config_data, args)
     return config_data
